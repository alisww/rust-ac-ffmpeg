--- conflicted
+++ resolved
@@ -113,10 +113,6 @@
     return ret;
 }
 
-<<<<<<< HEAD
-
-=======
->>>>>>> e985f8f6
 int ffw_demuxer_set_initial_option(Demuxer* demuxer, const char* key, const char* value) {
     return av_dict_set(&demuxer->options, key, value, 0);
 }
